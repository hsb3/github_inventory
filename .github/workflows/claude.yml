--- conflicted
+++ resolved
@@ -55,19 +55,6 @@
           # assignee_trigger: "claude-bot"
 
           # Optional: Allow Claude to run specific commands
-<<<<<<< HEAD
-          # allowed_tools: "Bash(npm install),Bash(npm run build),Bash(npm run test:*),Bash(npm run lint:*)"
-
-          # Optional: Add custom instructions for Claude to customize its behavior for your project
-          # custom_instructions: |
-          #   Follow our coding standards
-          #   Ensure all new code has tests
-          #   Use TypeScript for new files
-
-          # Optional: Custom environment variables for Claude
-          # claude_env: |
-          #   NODE_ENV: test
-=======
           allowed_tools: "Bash(make *),Bash(uv *),Bash(pytest *),Bash(ruff *),Bash(black *),Bash(mypy *),Bash(pre-commit run *)"
 
           # Optional: Add custom instructions for Claude to customize its behavior for your project
@@ -81,5 +68,4 @@
 
           # Optional: Custom environment variables for Claude
           claude_env: |
-            PYTHONPATH: src
->>>>>>> 5979cd53
+            PYTHONPATH: src