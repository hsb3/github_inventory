--- conflicted
+++ resolved
@@ -440,21 +440,8 @@
 
     # Handle batch processing mode
     if args.batch or args.config:
-<<<<<<< HEAD
-        if args.batch and args.config:
-            print("Error: Cannot use --batch and --config together")
-            sys.exit(1)
-
         try:
-            if args.batch:
-                print("Running batch processing with default configurations...")
-                configs = get_default_configs()
-            else:
-                print(f"Running batch processing with config file: {args.config}")
-                configs = load_config_from_file(args.config)
-
-            run_batch_processing(configs)
-            return
+            handle_batch_processing(args)
         except ConfigurationError as e:
             print(f"❌ Configuration error: {e}")
             sys.exit(1)
@@ -464,10 +451,7 @@
         except GitHubInventoryError as e:
             print(f"❌ Error: {e}")
             sys.exit(1)
-=======
-        handle_batch_processing(args)
         return
->>>>>>> 5979cd53
 
     # Create path manager for current user
     path_manager = PathManager(args.user)
@@ -481,7 +465,6 @@
     # Handle report-only mode
     if args.report_only:
         print("Generating report from existing CSV files...")
-<<<<<<< HEAD
         try:
             owned_repos = read_csv_data(args.owned_csv)
             starred_repos = read_csv_data(args.starred_csv)
@@ -492,119 +475,6 @@
                 )
                 sys.exit(1)
 
-            success = generate_markdown_report(
-                owned_repos=owned_repos,
-                starred_repos=starred_repos,
-                username=args.user,
-                output_file=args.report_md,
-                limit_applied=args.limit,
-=======
-        owned_repos = read_csv_data(args.owned_csv)
-        starred_repos = read_csv_data(args.starred_csv)
-
-        if not owned_repos and not starred_repos:
-            print(
-                "Error: No existing CSV files found. Run without --report-only first."
->>>>>>> 5979cd53
-            )
-
-            if success:
-                print_summary(owned_repos, starred_repos)
-            sys.exit(0 if success else 1)
-        except GitHubInventoryError as e:
-            print(f"❌ Error generating report: {e}")
-            sys.exit(1)
-
-<<<<<<< HEAD
-    # Collect owned repositories
-    if not args.starred_only:
-        print(f"\nCollecting owned repositories for user: {args.user}")
-        print("-" * 50)
-        try:
-            owned_repos = collect_owned_repositories(args.user, args.limit)
-
-            if owned_repos:
-                owned_headers = [
-                    "name",
-                    "description",
-                    "url",
-                    "visibility",
-                    "is_fork",
-                    "creation_date",
-                    "last_update_date",
-                    "default_branch",
-                    "number_of_branches",
-                    "primary_language",
-                    "size",
-                ]
-                write_to_csv(owned_repos, args.owned_csv, owned_headers)
-            else:
-                print("No owned repositories found")
-        except AuthenticationError as e:
-            print(f"❌ {e}")
-            print("Please run 'gh auth login' and try again.")
-            sys.exit(1)
-        except GitHubCLIError as e:
-            print(f"❌ GitHub CLI error: {e}")
-            print("Please check your GitHub CLI installation and authentication.")
-            sys.exit(1)
-        except GitHubInventoryError as e:
-            print(f"❌ Error collecting owned repositories: {e}")
-            sys.exit(1)
-
-    # Collect starred repositories
-    if not args.owned_only:
-        print("\nCollecting starred repositories...")
-        print("-" * 50)
-        try:
-            starred_repos = collect_starred_repositories(args.user, args.limit)
-
-            if starred_repos:
-                starred_headers = [
-                    "name",
-                    "full_name",
-                    "owner",
-                    "description",
-                    "url",
-                    "visibility",
-                    "is_fork",
-                    "creation_date",
-                    "last_update_date",
-                    "last_push_date",
-                    "default_branch",
-                    "number_of_branches",
-                    "primary_language",
-                    "size",
-                    "stars",
-                    "forks",
-                    "watchers",
-                    "open_issues",
-                    "license",
-                    "topics",
-                    "homepage",
-                    "archived",
-                    "disabled",
-                ]
-                write_to_csv(starred_repos, args.starred_csv, starred_headers)
-            else:
-                print("No starred repositories found")
-        except AuthenticationError as e:
-            print(f"❌ {e}")
-            print("Please run 'gh auth login' and try again.")
-            sys.exit(1)
-        except GitHubCLIError as e:
-            print(f"❌ GitHub CLI error: {e}")
-            print("Please check your GitHub CLI installation and authentication.")
-            sys.exit(1)
-        except GitHubInventoryError as e:
-            print(f"❌ Error collecting starred repositories: {e}")
-            sys.exit(1)
-
-    # Generate markdown report
-    if not args.no_report and (owned_repos or starred_repos):
-        print("\nGenerating markdown report...")
-        print("-" * 50)
-        try:
             success = generate_markdown_report(
                 owned_repos=owned_repos,
                 starred_repos=starred_repos,
@@ -613,27 +483,35 @@
                 limit_applied=args.limit,
             )
 
-            if not success:
-                print("Failed to generate markdown report")
-                sys.exit(1)
+            if success:
+                print_summary(owned_repos, starred_repos)
+            sys.exit(0 if success else 1)
         except GitHubInventoryError as e:
             print(f"❌ Error generating report: {e}")
             sys.exit(1)
 
-    # Print summary
-    if owned_repos or starred_repos:
-        print_summary(owned_repos, starred_repos)
-        print("\n✅ GitHub inventory completed successfully!")
-    else:
-        print("❌ No data collected. Please check your GitHub CLI authentication.")
-=======
-    # Collect repository data
-    owned_repos, starred_repos = collect_repository_data(args, path_manager)
+    # Collect repository data with error handling
+    try:
+        owned_repos, starred_repos = collect_repository_data(args, path_manager)
+    except AuthenticationError as e:
+        print(f"❌ {e}")
+        print("Please run 'gh auth login' and try again.")
+        sys.exit(1)
+    except GitHubCLIError as e:
+        print(f"❌ GitHub CLI error: {e}")
+        print("Please check your GitHub CLI installation and authentication.")
+        sys.exit(1)
+    except GitHubInventoryError as e:
+        print(f"❌ Error collecting repositories: {e}")
+        sys.exit(1)
 
     # Generate outputs and exit with appropriate status
-    success = generate_outputs(owned_repos, starred_repos, args, path_manager)
-    sys.exit(0 if success else 1)
->>>>>>> 5979cd53
+    try:
+        success = generate_outputs(owned_repos, starred_repos, args, path_manager)
+        sys.exit(0 if success else 1)
+    except GitHubInventoryError as e:
+        print(f"❌ Error generating outputs: {e}")
+        sys.exit(1)
 
 
 if __name__ == "__main__":
